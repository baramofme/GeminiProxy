--- conflicted
+++ resolved
@@ -88,7 +88,6 @@
     const requestedModelId = openAIRequestBody?.model; // Keep track for transformations
     
     try {
-<<<<<<< HEAD
         // Check if this is a non-thinking model request
         const isNonThinking = requestedModelId?.endsWith(':non-thinking');
         // Remove the suffix for actual model lookup, but keep original for response
@@ -102,14 +101,6 @@
             openAIRequestBody.model = actualModelId;
         }
 
-        // Call the proxy service with the optional thinkingBudget parameter
-        const result = await geminiProxyService.proxyChatCompletions(
-            openAIRequestBody,
-            workerApiKey,
-            stream,
-            thinkingBudget
-        );
-=======
         let result;
         
         // Check if it's a Vertex model (with [v] prefix) and confirm Vertex feature is enabled
@@ -122,14 +113,14 @@
                 stream
             );
         } else {
-            // Use Gemini proxy service to handle the request
+            // Use Gemini proxy service to handle the request with optional thinkingBudget
             result = await geminiProxyService.proxyChatCompletions(
                 openAIRequestBody,
                 workerApiKey,
-                stream
+                stream,
+                thinkingBudget
             );
         }
->>>>>>> dd15ab6b
 
         // Check if the service returned an error
         if (result.error) {
